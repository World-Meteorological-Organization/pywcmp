--- conflicted
+++ resolved
@@ -109,16 +109,10 @@
 
         results = kpis.evaluate()
 
-<<<<<<< HEAD
-        self.assertEqual(results['summary']['total'], 62)
-        self.assertEqual(results['summary']['score'], 40)
-        self.assertEqual(results['summary']['percentage'], 64.516)
-=======
-        self.assertEqual(results['summary']['total'], 64)
+        self.assertEqual(results['summary']['total'], 63)
         self.assertEqual(results['summary']['score'], 41)
-        self.assertEqual(results['summary']['percentage'], 64.062)
->>>>>>> 2322b2c6
-        self.assertEqual(results['summary']['grade'], "C")
+        self.assertEqual(results['summary']['percentage'], 65.079)
+        self.assertEqual(results['summary']['grade'], "B")
 
     def test_calculate_grade(self):
         self.assertEqual(calculate_grade(98), 'A')
